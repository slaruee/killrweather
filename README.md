# KillrWeather

KillrWeather is a reference application (which we are constantly improving) showing how to easily leverage and integrate [Apache Spark](http://spark.apache.org),
[Apache Cassandra](http://cassandra.apache.org), and [Apache Kafka](http://kafka.apache.org) for fast, streaming computations in asynchronous [Akka](http://akka.io) event-driven environments. This application focuses on the use case of  **[time series data](https://github.com/killrweather/killrweather/wiki/4.-Time-Series-Data-Model)**.  
  
## Basic Samples
[Basic Spark, Kafka, Cassandra Samples](https://github.com/killrweather/killrweather/tree/master/killrweather-examples/src/main/scala/com/datastax/killrweather)

## Reference Application 
[KillrWeather Main App](https://github.com/killrweather/killrweather/tree/master/killrweather-app/src/main/scala/com/datastax/killrweather)

## Time Series Data 
The use of time series data for business analysis is not new. What is new is the ability to collect and analyze massive volumes of data in sequence at extremely high velocity to get the clearest picture to predict and forecast future market changes, user behavior, environmental conditions, resource consumption, health trends and much, much more.

Apache Cassandra is a NoSQL database platform particularly suited for these types of Big Data challenges. Cassandra’s data model is an excellent fit for handling data in sequence regardless of data type or size. When writing data to Cassandra, data is sorted and written sequentially to disk. When retrieving data by row key and then by range, you get a fast and efficient access pattern due to minimal disk seeks – time series data is an excellent fit for this type of pattern. Apache Cassandra allows businesses to identify meaningful characteristics in their time series data as fast as possible to make clear decisions about expected future outcomes.

There are many flavors of time series data. Some can be windowed in the stream, others can not be windowed in the stream because queries are not by time slice but by specific year,month,day,hour. Spark Streaming lets you do both.

## Start Here
* [KillrWeather Wiki](https://github.com/killrweather/killrweather/wiki) 
* com.datastax.killrweather [Spark, Kafka and Cassandra workers](http://github.com/killrweather/killrweather/tree/master/killrweather-app/src/it/scala/com/datastax/killrweather)

### Clone the repo

    git clone https://github.com/killrweather/killrweather.git
    cd killrweather


### Build the code 
If this is your first time running SBT, you will be downloading the internet.

    cd killrweather
    sbt compile
    # For IntelliJ users, this creates Intellij project files
    sbt gen-idea

### Setup (for Linux & Mac) - 3 Steps
1. [Download the latest Cassandra](http://cassandra.apache.org/download/) and open the compressed file.


    Optional: open /apache-cassandra-{latest.version}/conf/cassandra.yaml and increase batch_size_warn_threshold_in_kb to 64

2. Start Cassandra - you may need to prepend with sudo, or chown /var/lib/cassandra. On the command line:


    ./apache-cassandra-{latest.version}/bin/cassandra -f

3. Run the setup cql scripts to create the schema and populate the weather stations table.
On the command line start a cqlsh shell:


    cd /path/to/killrweather/data
<<<<<<< HEAD

Open a cql shell

    ./path/to/apache-cassandra-{version}/bin/cqlsh

Optional: To make using cassandra simpler each time you could add this to your environment:

    export CASSANDRA_HOME=/path/to/apache-cassandra-{version}
    PATH=$CASSANDRA_HOME/bin:restOfYourPath..

    Then just open with the `cqlsh` command
=======
    ~/apache-cassandra-{latest.version}/bin/cqlsh
>>>>>>> 68e3eee2

You should see:

    Connected to Test Cluster at 127.0.0.1:9042.
    [cqlsh {latest.version} | Cassandra {latest.version} | CQL spec {latest.version} | Native protocol {latest.version}]
    Use HELP for help.
    cqlsh>

Run the scripts, then keep the cql shell open querying once the apps are running:

    cqlsh> source 'create-timeseries.cql';
    cqlsh> source 'load-timeseries.cql';


### Setup (for Windows) - 3 Steps
1. [Download the latest Cassandra](http://www.planetcassandra.org/cassandra) and double click the installer.

2. Chose to run the Cassandra automatically during start-up

3. Run the setup cql scripts to create the schema and populate the weather stations table.
On the command line start a cqlsh shell:


    cd c:/path/to/killrweather c:/pat/to/cassandara/bin/cqlsh

You should see:

    Connected to Test Cluster at 127.0.0.1:9042.
    [cqlsh {latest.version} | Cassandra {latest.version} | CQL spec {latest.version} | Native protocol {latest.version}]
    Use HELP for help.
    cqlsh>

Run the scripts:

    cqlsh> source 'create-timeseries.cql';
    cqlsh> source 'load-timeseries.cql';
    cqlsh> quit;
 
### Run
Note: You will see this in all 3 app shells because log4j has been explicitly taken off the classpath:

    log4j:WARN No appenders could be found for logger (kafka.utils.VerifiableProperties).
    log4j:WARN Please initialize the log4j system properly.

Sorry log4j, we don't want you here. You can add it locally of course. Just add a log4j.properties file in /resouces.
Then you will see the usual multiple slf4j bindings warnings and a flood of kafka, zookeeper, spark and cassandra logging.
What we are really trying to isolate here though is what is happening in the apps with regard to the event stream.

#### From Command Line

    cd /path/to/killrweather
    sbt app/run

As the `KillrWeather` app initializes, you will see Akka Cluster start, Zookeeper and the Kafka servers start.

For all three apps in load-time you see the Akka Cluster node join and start metrics collection. In deployment with multiple nodes of each app
this would leverage the health of each node for load balancing as the rest of the cluster nodes join the cluster:

In a second shell run:

    sbt clients/run

You should see:

    Multiple main classes detected, select one to run:

    [1] com.datastax.killrweather.KafkaDataIngestionApp
    [2] com.datastax.killrweather.KillrWeatherClientApp

Select `KafkaDataIngestionApp`, and watch the shells for activity. You can stop the data feed or let it keep running.
After a few seconds you should see data by entering this in the cqlsh shell:

    cqlsh> select * from isd_weather_data.raw_weather_data;

This confirms that data from the ingestion app has published to Kafka, and that raw data is
streaming from Spark to Cassandra from the `KillrWeatherApp`.

    cqlsh> select * from isd_weather_data.daily_aggregate_precip;

Unfortunately the precips are mostly 0 in the samples (To Do).

Now open a third shell and again enter this but select `KillrWeatherClientApp`:

    sbt clients/run
This api client runs queries againt the raw data and the aggregated data from the kafka stream.
It sends requests (for varying locations and dates/times):
* current weather
* daily temperatures
* monthly temperatures
* monthly highs and low temperatures
* daily precipitations
* top-k precipitation

Next I will add some forecasting with ML :)

Watch the app and client activity in request response of weather data and aggregation data.
Because the querying of the API triggers even further aggregation of data from the originally
aggregated daily roll ups, you can now see a new tier of temperature and precipitation aggregation:
In the cql shell:

    cqlsh> select * from isd_weather_data.daily_aggregate_temperature;
    cqlsh> select * from isd_weather_data.daily_aggregate_precip;

#### From an IDE
1. Run the app [com.datastax.killrweather.KillrWeatherApp](https://github.com/killrweather/killrweather/blob/master/killrweather-app/src/main/scala/com/datastax/killrweather/KillrWeatherApp.scala)
2. Run the kafka data ingestion server [com.datastax.killrweather.KafkaDataIngestionApp](https://github.com/killrweather/killrweather/blob/master/killrweather-clients/src/main/scala/com/datastax/killrweather/KafkaDataIngestionApp.scala)
3. Run the API client [com.datastax.killrweather.KillrWeatherClientApp](https://github.com/killrweather/killrweather/blob/master/killrweather-clients/src/main/scala/com/datastax/killrweather/KillrWeatherClientApp.scala)

To close the cql shell:

    cqlsh> quit;<|MERGE_RESOLUTION|>--- conflicted
+++ resolved
@@ -31,53 +31,24 @@
 
     cd killrweather
     sbt compile
-    # For IntelliJ users, this creates Intellij project files
+    # For IntelliJ users, this creates Intellij project files, but as of
+    # version 14x you should not need this, just import a new sbt project.
     sbt gen-idea
 
 ### Setup (for Linux & Mac) - 3 Steps
-1. [Download the latest Cassandra](http://cassandra.apache.org/download/) and open the compressed file.
+1.[Download the latest Cassandra](http://cassandra.apache.org/download/) and open the compressed file.
+
+2.Start Cassandra - you may need to prepend with sudo, or chown /var/lib/cassandra. On the command line:
 
 
-    Optional: open /apache-cassandra-{latest.version}/conf/cassandra.yaml and increase batch_size_warn_threshold_in_kb to 64
+    ./apache-cassandra-{version}/bin/cassandra -f
 
-2. Start Cassandra - you may need to prepend with sudo, or chown /var/lib/cassandra. On the command line:
-
-
-    ./apache-cassandra-{latest.version}/bin/cassandra -f
-
-3. Run the setup cql scripts to create the schema and populate the weather stations table.
+3.Run the setup cql scripts to create the schema and populate the weather stations table.
 On the command line start a cqlsh shell:
 
 
     cd /path/to/killrweather/data
-<<<<<<< HEAD
-
-Open a cql shell
-
-    ./path/to/apache-cassandra-{version}/bin/cqlsh
-
-Optional: To make using cassandra simpler each time you could add this to your environment:
-
-    export CASSANDRA_HOME=/path/to/apache-cassandra-{version}
-    PATH=$CASSANDRA_HOME/bin:restOfYourPath..
-
-    Then just open with the `cqlsh` command
-=======
-    ~/apache-cassandra-{latest.version}/bin/cqlsh
->>>>>>> 68e3eee2
-
-You should see:
-
-    Connected to Test Cluster at 127.0.0.1:9042.
-    [cqlsh {latest.version} | Cassandra {latest.version} | CQL spec {latest.version} | Native protocol {latest.version}]
-    Use HELP for help.
-    cqlsh>
-
-Run the scripts, then keep the cql shell open querying once the apps are running:
-
-    cqlsh> source 'create-timeseries.cql';
-    cqlsh> source 'load-timeseries.cql';
-
+    path/to/apache-cassandra-{version}/bin/cqlsh
 
 ### Setup (for Windows) - 3 Steps
 1. [Download the latest Cassandra](http://www.planetcassandra.org/cassandra) and double click the installer.
@@ -90,31 +61,31 @@
 
     cd c:/path/to/killrweather c:/pat/to/cassandara/bin/cqlsh
 
+### In CQL Shell:
 You should see:
 
-    Connected to Test Cluster at 127.0.0.1:9042.
-    [cqlsh {latest.version} | Cassandra {latest.version} | CQL spec {latest.version} | Native protocol {latest.version}]
-    Use HELP for help.
-    cqlsh>
+     Connected to Test Cluster at 127.0.0.1:9042.
+     [cqlsh {latest.version} | Cassandra {latest.version} | CQL spec {latest.version} | Native protocol {latest.version}]
+     Use HELP for help.
+     cqlsh>
 
-Run the scripts:
+Run the scripts, then keep the cql shell open querying once the apps are running:
 
-    cqlsh> source 'create-timeseries.cql';
-    cqlsh> source 'load-timeseries.cql';
-    cqlsh> quit;
- 
+     cqlsh> source 'create-timeseries.cql';
+     cqlsh> source 'load-timeseries.cql';
+
+
 ### Run
 Note: You will see this in all 3 app shells because log4j has been explicitly taken off the classpath:
 
     log4j:WARN No appenders could be found for logger (kafka.utils.VerifiableProperties).
     log4j:WARN Please initialize the log4j system properly.
 
-Sorry log4j, we don't want you here. You can add it locally of course. Just add a log4j.properties file in /resouces.
-Then you will see the usual multiple slf4j bindings warnings and a flood of kafka, zookeeper, spark and cassandra logging.
-What we are really trying to isolate here though is what is happening in the apps with regard to the event stream.
+What we are really trying to isolate here is what is happening in the apps with regard to the event stream.
+You can add log4j locally.
 
 #### From Command Line
-
+1.Start `KillrWeather`
     cd /path/to/killrweather
     sbt app/run
 
@@ -123,6 +94,7 @@
 For all three apps in load-time you see the Akka Cluster node join and start metrics collection. In deployment with multiple nodes of each app
 this would leverage the health of each node for load balancing as the rest of the cluster nodes join the cluster:
 
+2.Start the Kafka data feed app
 In a second shell run:
 
     sbt clients/run
@@ -146,11 +118,13 @@
 
 Unfortunately the precips are mostly 0 in the samples (To Do).
 
-Now open a third shell and again enter this but select `KillrWeatherClientApp`:
+3.Open a third shell and again enter this but select `KillrWeatherClientApp`:
 
     sbt clients/run
-This api client runs queries againt the raw data and the aggregated data from the kafka stream.
-It sends requests (for varying locations and dates/times):
+This api client runs queries against the raw and the aggregated data from the kafka stream.
+It sends requests (for varying locations and dates/times) and for some, triggers further aggregations
+in compute time which are also saved to Cassandra:
+
 * current weather
 * daily temperatures
 * monthly temperatures
